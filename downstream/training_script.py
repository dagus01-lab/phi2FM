import os
import yaml

import torch
# torch.autograd.detect_anomaly(check_nan=True)

from torchinfo import summary

import numpy as np
import random
import inspect
from collections import OrderedDict


import torch.nn as nn
from datetime import date
import argparse

from torch.nn.parallel import DistributedDataParallel as DDP



import warnings
warnings.filterwarnings("ignore", category=FutureWarning)

from models.model_Baseline import BaselineNet
from models.model_CoreCNN_versions import CoreUnet_nano, CoreUnet_tiny, CoreUnet_base, CoreUnet_large, CoreUnet_huge, Core_nano, CoreUnetGeolocation_nano
from models.model_Mixer_versions import Mixer_nano, Mixer_tiny, Mixer_base, Mixer_large, Mixer_huge
from models.model_LinearViT_versions import LinearViT_base, LinearViT_large, LinearViT_huge
from models.model_AutoEncoderViT_versions import AutoencoderViT_base, AutoencoderViT_large, AutoencoderViT_huge
from models.model_GeoAwarePretrained import MixerGeoPretrained, get_mixer_kwargs, get_core_encoder_kwargs, CoreEncoderGeoPretrained, CoreEncoderGeoPretrained_combined, CoreEncoderGeoAutoEncoder
from models.model_GeoAwarePretrained_classifier import CoreEncoderGeoPretrained_Classifier
from models.model_AutoEncoderViTPretrained import vit_cnn, vit_cnn_gc, vit_large, get_core_decoder_kwargs
from models.model_AutoEncoderViTPretrained_wSkip import vit_cnn_wSkip, vit_cnn_gc_wSkip, vit_large_wSkip
from models.model_AutoEncoderViTPretrained_classifier import vit_cnn_classifier, vit_cnn_gc_classifier
from models.model_CoreVAE import CoreVAE_nano
from models.model_SatMAE import satmae_vit_cnn
from models.models_Prithvi import prithvi
from models.model_Seco import seasonal_contrast
from models.model_Resnet50 import resnet
from models.code_phileo_precursor.model_foundation_local_rev2 import PhileoPrecursor, PhileoPrecursorClassifier
from models.model_moco_ssl4eo12 import moco_resnet
from models.model_dino_ssl4eo12 import dino_resnet

from pretrain.models.utils_fm import get_phisat2_model
from downstream.models.phisatnet_downstream import PhiSatNetDownstream


from utils import data_protocol
from utils import load_data
from utils import training_loops
from utils.training_utils import read_yaml
from utils.utils import module_memory_usage, dataloader_to_arrays, dataloader_to_tensors, convert_to_onnx, ddp_setup, ddp_cleanup

torch.manual_seed(123456)
CNN_LIST = ['baseline_cnn', 'core_unet_nano','core_unet_tiny','core_unet_base', 'core_unet_large', 'core_unet_huge',
            'core_vae_nano', 'resnet_imagenet', 'resnet', 'core_encoder_nano', 'resnet_imagenet_classifier',
            'core_unet_geolocation_nano']

VIT_CNN_LIST = ['vit_cnn_base', 'vit_cnn_base_wSkip']

MIXER_LIST = ['mixer_nano', 'mixer_tiny', 'mixer_base', 'mixer_large', 'mixer_huge']

VIT_LIST = ['linear_vit_base', 'linear_vit_larger', 'linear_vit_huge',
            'autoencoder_vit_base', 'autoencoder_vit_large', 'autoencoder_vit_huge']

CNN_PRETRAINED_LIST = ['GeoAware_core_nano', 'GeoAware_core_tiny', 'GeoAware_mixer_nano', 'GeoAware_mixer_tiny',
                       'GeoAware_contrastive_core_nano', 'GeoAware_mh_pred_core_nano', 'GeoAware_combined_core_nano',
                       'GeoAware_core_autoencoder_nano', 'seasonal_contrast',
                       'GeoAware_core_nano_classifier', 'GeoAware_contrastive_core_nano_classifier',
                       'GeoAware_mh_pred_core_nano_classifier', 'seasonal_contrast_classifier',
                       'phileo_precursor', 'phileo_precursor_classifier', 'phisatnet', 'phisatnet_classifier',
                       'moco', 'moco_classifier', 'dino', 'dino_classifier',
                       ]

VIT_CNN_PRETRAINED_LIST = ['prithvi', 'vit_cnn', 'vit_cnn_gc', 'SatMAE', 'SatMAE_classifier', 'vit_cnn_gc_classifier',
                           'vit_cnn_classifier', 'prithvi_classifier', 'vit_cnn_wSkip', 'vit_cnn_gc_wSkip']

MODELS_224 = ['seasonal_contrast', 'resnet_imagenet', 'resnet', 'seasonal_contrast_classifier', 'resnet_imagenet_classifier', 'phisatnet', 'phisatnet_classifier', 'moco', 'moco_classifier', 'dino', 'dino_classifier']
MODELS_224_r30 = ['prithvi', 'prithvi_classifier']

MODEL_LIST = CNN_LIST + MIXER_LIST + VIT_LIST + CNN_PRETRAINED_LIST + VIT_CNN_LIST + VIT_CNN_PRETRAINED_LIST
DOWNSTREAM_LIST = ['lc', 'building', 'roads', 'lc_classification', 'building_classification', 'roads_classification']


def get_trainer(model_name, downstream_task, epochs, lr, model, device, lr_scheduler, warmup, early_stop, dl_train,
                dl_val, dl_test, dl_inference, NAME, OUTPUT_FOLDER, vis_val, warmup_steps, warmup_gamma, pos_weight, 
                weights, save_info_vars, rank=None, min_lr=None):
    
    if model_name in (CNN_LIST + MIXER_LIST + VIT_CNN_LIST + CNN_PRETRAINED_LIST + VIT_CNN_PRETRAINED_LIST):
        if downstream_task == 'roads' or downstream_task == 'building':
            trainer = training_loops.TrainBase(epochs=epochs, lr=lr, model=model, device=device,
                                               lr_scheduler=lr_scheduler, warmup=warmup, early_stop=early_stop,
                                               train_loader=dl_train,
                                               val_loader=dl_val, test_loader=dl_test, inference_loader=dl_inference, name=NAME,
                                               out_folder=OUTPUT_FOLDER, visualise_validation=vis_val,
                                               warmup_steps=warmup_steps, warmup_gamma=warmup_gamma, save_info_vars=save_info_vars)
        elif downstream_task == 'coords':
            trainer = training_loops.TrainGeoLocate(epochs=epochs, lr=lr, model=model, device=device,
                                                    lr_scheduler=lr_scheduler, warmup=warmup, early_stop=early_stop,
                                                    train_loader=dl_train,
                                                    val_loader=dl_val, test_loader=dl_test, inference_loader=dl_inference, name=NAME,
                                                    out_folder=OUTPUT_FOLDER, visualise_validation=vis_val,
                                                    warmup_steps=warmup_steps, warmup_gamma=warmup_gamma, save_info_vars=save_info_vars)
            
        elif downstream_task == 'lc':
            trainer = training_loops.TrainLandCover(epochs=epochs, lr=lr, model=model, device=device,
                                                    lr_scheduler=lr_scheduler, warmup=warmup, early_stop=early_stop,
                                                    train_loader=dl_train,
                                                    val_loader=dl_val, test_loader=dl_test, inference_loader=dl_inference, name=NAME,
                                                    out_folder=OUTPUT_FOLDER, visualise_validation=vis_val,
                                                    warmup_steps=warmup_steps, warmup_gamma=warmup_gamma, save_info_vars=save_info_vars)
        elif downstream_task == 'building_classification':
            trainer = training_loops.TrainClassificationBuildings(epochs=epochs, lr=lr, model=model, device=device,
                                                                  lr_scheduler=lr_scheduler, warmup=warmup, early_stop=early_stop,
                                                                  train_loader=dl_train,
                                                                  val_loader=dl_val, test_loader=dl_test, inference_loader=dl_inference, name=NAME,
                                                                  out_folder=OUTPUT_FOLDER, visualise_validation=vis_val,
                                                                  warmup_steps=warmup_steps, warmup_gamma=warmup_gamma, weights=weights,
                                                                  save_info_vars=save_info_vars)

        elif downstream_task == 'lc_classification':
            trainer = training_loops.TrainClassificationLC(epochs=epochs, lr=lr, model=model, device=device,
                                                           lr_scheduler=lr_scheduler, warmup=warmup, early_stop=early_stop,
                                                           train_loader=dl_train,
                                                           val_loader=dl_val, test_loader=dl_test, inference_loader=dl_inference, name=NAME,
                                                           out_folder=OUTPUT_FOLDER, visualise_validation=vis_val,
                                                           warmup_steps=warmup_steps, warmup_gamma=warmup_gamma, pos_weight=pos_weight,
                                                           save_info_vars=save_info_vars)

        elif downstream_task == 'roads_classification':
            trainer = training_loops.TrainClassificationRoads(epochs=epochs, lr=lr, model=model, device=device,
                                                           lr_scheduler=lr_scheduler, warmup=warmup, early_stop=early_stop,
                                                           train_loader=dl_train,
                                                           val_loader=dl_val, test_loader=dl_test, inference_loader=dl_inference, name=NAME,
                                                           out_folder=OUTPUT_FOLDER, visualise_validation=vis_val,
                                                           warmup_steps=warmup_steps, warmup_gamma=warmup_gamma,
                                                           save_info_vars=save_info_vars)

    elif model_name in (VIT_LIST):
        if downstream_task == 'roads' or downstream_task == 'building':
            trainer = training_loops.TrainViT(epochs=epochs, lr=lr, model=model, device=device,
                                              lr_scheduler=lr_scheduler, warmup=warmup, early_stop=early_stop, train_loader=dl_train,
                                              val_loader=dl_val, test_loader=dl_test, inference_loader=dl_inference, name=NAME,
                                              out_folder=OUTPUT_FOLDER, visualise_validation=vis_val,
                                              warmup_steps=warmup_steps, warmup_gamma=warmup_gamma)

        elif downstream_task == 'lc':
            trainer = training_loops.TrainViTLandCover(epochs=epochs, lr=lr, model=model, device=device,
                                                       lr_scheduler=lr_scheduler, warmup=warmup, early_stop=early_stop,
                                                       train_loader=dl_train,
                                                       val_loader=dl_val, test_loader=dl_test, inference_loader=dl_inference, name=NAME,
                                                       out_folder=OUTPUT_FOLDER, visualise_validation=vis_val,
                                                       warmup_steps=warmup_steps, warmup_gamma=warmup_gamma)

    if model_name == 'core_vae_nano':
        trainer = training_loops.TrainVAE(epochs=epochs, lr=lr, model=model, device=device,
                                          lr_scheduler=lr_scheduler, warmup=warmup, early_stop=early_stop,
                                          train_loader=dl_train,
                                          val_loader=dl_val, test_loader=dl_test, inference_loader=dl_inference, name=NAME,
                                          out_folder=OUTPUT_FOLDER, visualise_validation=vis_val,
                                          warmup_steps=warmup_steps, warmup_gamma=warmup_gamma)

    return trainer


def get_models(model_name, input_channels, output_channels, input_size):
    if model_name == 'baseline_cnn':
        return BaselineNet(input_dim=input_channels, output_dim=output_channels)
    elif model_name == 'core_unet_nano':
        return CoreUnet_nano(input_dim=input_channels, output_dim=output_channels)
    elif model_name == 'core_encoder_nano':
        return Core_nano(input_dim=input_channels, output_dim=output_channels)
    elif model_name == 'core_unet_tiny':
        return CoreUnet_tiny(input_dim=input_channels, output_dim=output_channels)
    elif model_name == 'core_unet_base':
        return CoreUnet_base(input_dim=input_channels, output_dim=output_channels)
    elif model_name == 'core_unet_large':
        return CoreUnet_large(input_dim=input_channels, output_dim=output_channels)
    elif model_name == 'core_unet_huge':
        return CoreUnet_huge(input_dim=input_channels, output_dim=output_channels)
    elif model_name == 'mixer_nano':
        return Mixer_nano(chw=(input_channels, input_size, input_size),
                          output_dim=output_channels)
    elif model_name == 'mixer_tiny':
        return Mixer_tiny(chw=(input_channels, input_size, input_size),
                          output_dim=output_channels)
    elif model_name == 'mixer_base':
        return Mixer_base(chw=(input_channels, input_size, input_size),
                          output_dim=output_channels)
    elif model_name == 'mixer_large':
        return Mixer_large(chw=(input_channels, input_size, input_size),
                           output_dim=output_channels)
    elif model_name == 'mixer_huge':
        return Mixer_huge(chw=(input_channels, input_size, input_size),
                          output_dim=output_channels)
    elif model_name == 'linear_vit_base':
        return LinearViT_base(chw=(input_channels, input_size, input_size),
                              output_dim=output_channels)
    elif model_name == 'linear_vit_large':
        return LinearViT_large(chw=(input_channels, input_size, input_size),
                               output_dim=output_channels)
    elif model_name == 'linear_vit_huge':
        return LinearViT_huge(chw=(input_channels, input_size, input_size),
                              output_dim=output_channels)
    elif model_name == 'autoencoder_vit_base':
        return AutoencoderViT_base(chw=(input_channels, input_size, input_size),
                                   output_dim=output_channels)
    elif model_name == 'autoencoder_vit_large':
        return AutoencoderViT_large(chw=(input_channels, input_size, input_size),
                                    output_dim=output_channels)
    elif model_name == 'autoencoder_vit_huge':
        return AutoencoderViT_huge(chw=(input_channels, input_size, input_size),
                                   output_dim=output_channels)
    elif model_name == 'core_vae_nano':
        return CoreVAE_nano(input_dim=input_channels, output_dim=10)

    elif model_name == 'vit_cnn_base':
        return vit_large(chw=(input_channels, input_size, input_size),
                         output_dim=output_channels)
    elif model_name == 'vit_cnn_base_wSkip':
        return vit_large_wSkip(chw=(input_channels, input_size, input_size),
                         output_dim=output_channels)
    elif model_name == 'resnet_imagenet':
        resnet_kwargs = get_core_decoder_kwargs(output_dim=output_channels, core_size='core_nano')
        return resnet(imagenet_weights=True, **resnet_kwargs)
    elif model_name == 'resnet_imagenet_classifier':
        resnet_kwargs = get_core_decoder_kwargs(output_dim=output_channels, core_size='core_nano')
        return resnet(imagenet_weights=True, classifier=True, **resnet_kwargs)
    elif model_name == 'resnet':
        resnet_kwargs = get_core_decoder_kwargs(output_dim=output_channels, core_size='core_nano')
        return resnet(imagenet_weights=False, **resnet_kwargs)
    elif model_name == 'core_unet_geolocation_nano':
        return CoreUnetGeolocation_nano(input_dim=input_channels, output_dim=output_channels)


def get_models_pretrained(model_name, input_channels, output_channels, input_size, path_model_weights=None, freeze=False, device='cuda'):

    test_input = torch.rand((2,input_channels,input_size,input_size))
    
    if model_name == 'phisatnet' or model_name == 'phisatnet_classifier':
        core_kwargs = get_phisat2_model(model_size='xsmall', unet_type='geoaware')
        print(f'core_kwargs: {core_kwargs}')
        model = PhiSatNetDownstream(pretrained_path=path_model_weights, 
                                     task='segmentation' if model_name == 'phisatnet' else 'classification',
                                     input_dim=input_channels,
                                     output_dim=output_channels,
                                     freeze_body=freeze,
                                     img_size=input_size,
                                     **core_kwargs
                                    )
        model(test_input)
        return model

    if (model_name == 'GeoAware_core_nano' or model_name == 'GeoAware_contrastive_core_nano' or
            model_name == 'GeoAware_mh_pred_core_nano'):

        sd = torch.load(path_model_weights)
        core_kwargs = get_core_encoder_kwargs(output_dim=output_channels, input_dim=input_channels, core_size='core_nano', full_unet=True)
        model = CoreEncoderGeoPretrained(output_channels, checkpoint=sd, core_encoder_kwargs=core_kwargs, freeze_body=freeze)
        model(test_input)
        return model

    if (model_name == 'GeoAware_core_nano_classifier' or model_name == 'GeoAware_contrastive_core_nano_classifier' or
            model_name == 'GeoAware_mh_pred_core_nano_classifier'):

        sd = torch.load(path_model_weights)
        core_kwargs = get_core_encoder_kwargs(output_dim=output_channels, input_dim=input_channels, core_size='core_nano', full_unet=False)
        model = CoreEncoderGeoPretrained_Classifier(checkpoint=sd, core_encoder_kwargs=core_kwargs, freeze_body=freeze)
        model(test_input)
        return model

    if model_name == 'GeoAware_core_autoencoder_nano':
        sd = torch.load(path_model_weights)
        core_kwargs = get_core_encoder_kwargs(output_dim=output_channels, input_dim=input_channels, core_size='core_nano', full_unet=True)
        model = CoreEncoderGeoAutoEncoder(output_channels, checkpoint=sd, core_encoder_kwargs=core_kwargs, freeze_body=freeze)
        model(test_input)
        return model

    if model_name == 'GeoAware_combined_core_nano':
        sd_1 = torch.load(path_model_weights[0])
        sd_2 = torch.load(path_model_weights[1])
        core_kwargs = get_core_encoder_kwargs(output_dim=output_channels, input_dim=input_channels, core_size='core_nano')
        model = CoreEncoderGeoPretrained_combined(output_channels, checkpoint_1=sd_1, checkpoint_2=sd_2,
                                                  core_encoder_kwargs=core_kwargs)

        model(test_input)
        return model
    
    if model_name == 'GeoAware_core_tiny':
        sd = torch.load(path_model_weights)
        core_kwargs = get_core_encoder_kwargs(output_dim=output_channels, input_dim=input_channels, core_size='core_tiny', full_unet=True)
        model = CoreEncoderGeoPretrained(output_channels, checkpoint=sd, core_encoder_kwargs=core_kwargs, freeze_body=freeze)
        model(test_input)
        return model

    elif model_name == 'phileo_precursor':
        sd = torch.load(path_model_weights)
        core_kwargs = get_core_encoder_kwargs(output_dim=output_channels, input_dim=input_channels, core_size='core_nano')
        if 'norm' in core_kwargs.keys():
            core_kwargs.pop('norm')
        if 'padding' in core_kwargs.keys():
            core_kwargs.pop('padding')
        model = PhileoPrecursor(output_dim=output_channels, checkpoint=sd, core_encoder_kwargs=core_kwargs, freeze_body=freeze)
        model(test_input)
        return model

    elif model_name == 'phileo_precursor_classifier':
        sd = torch.load(path_model_weights)
        core_kwargs = get_core_encoder_kwargs(output_dim=output_channels, input_dim=input_channels, core_size='core_nano')
        if 'norm' in core_kwargs.keys():
            core_kwargs.pop('norm')
        if 'padding' in core_kwargs.keys():
            core_kwargs.pop('padding')
        model = PhileoPrecursorClassifier(output_dim=output_channels, checkpoint=sd, core_encoder_kwargs=core_kwargs, freeze_body=freeze)
        model(test_input)
        return model

    if model_name == 'GeoAware_mixer_nano':
        sd = torch.load(path_model_weights)
        mixer_kwargs = get_mixer_kwargs(chw=(input_channels,input_size,input_size),output_dim=output_channels, mixer_size='mixer_nano')
        model =  MixerGeoPretrained(output_dim=output_channels, checkpoint=sd, mixer_kwargs=mixer_kwargs, freeze_body=freeze)
        model(test_input)
        return model 
    
    if model_name == 'GeoAware_mixer_tiny':
        sd = torch.load(path_model_weights)
        mixer_kwargs = get_mixer_kwargs(chw=(input_channels,input_size,input_size),output_dim=output_channels, mixer_size='mixer_tiny')
        model = MixerGeoPretrained(output_dim=output_channels, checkpoint=sd, mixer_kwargs=mixer_kwargs, freeze_body=freeze)
        model(test_input)
        return model 

    elif model_name == 'SatMAE':
        sd = torch.load(path_model_weights)
        satmae_kwargs = get_core_decoder_kwargs(output_dim=output_channels, core_size='core_nano')
        return satmae_vit_cnn(img_size=96, patch_size=8, in_chans=input_channels,
                              checkpoint=sd, freeze_body=freeze, classifier=False, **satmae_kwargs)

    elif model_name == 'SatMAE_classifier':
        sd = torch.load(path_model_weights)
        satmae_kwargs = get_core_decoder_kwargs(output_dim=output_channels, core_size='core_nano')
        return satmae_vit_cnn(img_size=96, patch_size=8, in_chans=input_channels,
                              checkpoint=sd, freeze_body=freeze, classifier=True, **satmae_kwargs)

    elif model_name == 'prithvi':
        sd = torch.load(path_model_weights, map_location=device)
        prithvi_kwargs = get_core_decoder_kwargs(output_dim=output_channels, core_size='core_nano')
        return prithvi(checkpoint=sd, freeze_body=freeze, **prithvi_kwargs)

    elif model_name == 'prithvi_classifier':
        sd = torch.load(path_model_weights, map_location=device)
        prithvi_kwargs = get_core_decoder_kwargs(output_dim=output_channels, core_size='core_nano')
        return prithvi(checkpoint=sd, freeze_body=freeze, classifier=True, **prithvi_kwargs)

    elif model_name == 'vit_cnn':
        sd = torch.load(path_model_weights, map_location=device)
        vit_kwargs = get_core_decoder_kwargs(output_dim=output_channels, core_size='core_nano')
        return vit_cnn(checkpoint=sd, freeze_body=freeze, **vit_kwargs)

    elif model_name == 'vit_cnn_wSkip':
        sd = torch.load(path_model_weights, map_location=device)
        vit_kwargs = get_core_decoder_kwargs(output_dim=output_channels, core_size='core_nano')
        return vit_cnn_wSkip(checkpoint=sd, freeze_body=freeze, **vit_kwargs)

    elif model_name == 'vit_cnn_classifier':
        sd = torch.load(path_model_weights, map_location=device)
        return vit_cnn_classifier(checkpoint=sd, freeze_body=freeze, output_dim=output_channels)

    elif model_name == 'vit_cnn_gc':
        sd = torch.load(path_model_weights, map_location=device)
        vit_kwargs = get_core_decoder_kwargs(output_dim=output_channels, core_size='core_nano')
        return vit_cnn_gc(checkpoint=sd, freeze_body=freeze, **vit_kwargs)

    elif model_name == 'vit_cnn_gc_wSkip':
        sd = torch.load(path_model_weights, map_location=device)
        vit_kwargs = get_core_decoder_kwargs(output_dim=output_channels, core_size='core_nano')
        return vit_cnn_gc_wSkip(checkpoint=sd, freeze_body=freeze, **vit_kwargs)

    elif model_name == 'vit_cnn_gc_classifier':
        sd = torch.load(path_model_weights, map_location=device)
        return vit_cnn_gc_classifier(checkpoint=sd, freeze_body=freeze, output_dim=output_channels)

    elif model_name == 'seasonal_contrast':
        seco_kwargs = get_core_decoder_kwargs(output_dim=output_channels, core_size='core_nano')
        return seasonal_contrast(checkpoint=path_model_weights, freeze_body=freeze,
                                 **seco_kwargs)

    elif model_name == 'seasonal_contrast_classifier':
        seco_kwargs = get_core_decoder_kwargs(output_dim=output_channels, core_size='core_nano')
        return seasonal_contrast(checkpoint=path_model_weights, freeze_body=freeze, classifier=True,
                                 **seco_kwargs)
    
    elif model_name == 'moco':
        resnet_kwargs = get_core_decoder_kwargs(output_dim=output_channels, core_size='core_nano')
        return moco_resnet(path_model_weights, classifier=False, **resnet_kwargs)
    
    elif model_name == 'moco_classifier':
        resnet_kwargs = get_core_decoder_kwargs(output_dim=output_channels, core_size='core_nano')
        return moco_resnet(path_model_weights, classifier=True, **resnet_kwargs)
    
    elif model_name == 'dino':
        resnet_kwargs = get_core_decoder_kwargs(output_dim=output_channels, core_size='core_nano')
        return dino_resnet(path_model_weights, classifier=False, **resnet_kwargs)
    
    elif model_name == 'dino_classifier':
        resnet_kwargs = get_core_decoder_kwargs(output_dim=output_channels, core_size='core_nano')
        return dino_resnet(path_model_weights, classifier=True, **resnet_kwargs)
    
    else:
        raise ValueError(f'Unknown model name: {model_name}')

def get_args():
    parser_yaml = argparse.ArgumentParser(description='Experiment TestBed for Phi-Leo Foundation Model Project')
    parser_yaml.add_argument('-r', '--read_yaml', dest='read_yaml', type=str, help='Path to YAML file with parameters', default='default_args.yml')

    parser = argparse.ArgumentParser(description='Experiment TestBed for Phi-Leo Foundation Model Project')
    parser.add_argument('--experiment_name', type=str, default=f'{date.today().strftime("%d%m%Y")}_experiment',
                        help='Experiment folder name')
    parser.add_argument('--model_name', type=str, choices=MODEL_LIST, required=True,
                        help='Select appropriate model')
    parser.add_argument('--lr', type=float, default=0.001, help='Set learning rate')
    parser.add_argument('--batch_size', type=int, default=16, help='Set batch size')
    parser.add_argument('--epochs', type=int, default=250, help='Set training epochs')
    parser.add_argument('--early_stop', type=int, default=50, help='set training loop patience for early stopping')
    parser.add_argument('--lr_scheduler', type=str, default=None,
                        choices=[None, 'reduce_on_plateau', 'cosine_annealing'], help='select learning rate scheduler')
    parser.add_argument('--warmup', action="store_true", help='Enables linear 5 epoch warmup scheduler')
    parser.add_argument('--model_device', default=torch.device('cuda' if torch.cuda.is_available() else 'cpu'),
                        help='select training device')
    parser.add_argument('--generator_device', default=torch.device('cuda' if torch.cuda.is_available() else 'cpu'),
                        help='select training device')
    parser.add_argument('--num_workers', type=int, default=0, help='set number of workers')
    parser.add_argument('--vis_val', action="store_true", help='enable saving of intermediate visualization plots')
    parser.add_argument('--downstream_task', type=str, choices=DOWNSTREAM_LIST, required=True,
                        help='select downstream task')
    parser.add_argument('--input_channels', type=int, required=False, default=10, help='Define Number of input channels')
    parser.add_argument('--input_size', type=int, required=True, default=128, help='Define input size')
    parser.add_argument('--output_channels', type=int, required=True, default=1, help='Define Number of output channels')

    parser.add_argument('--regions', type=list, default=None, help='select regions to be included',
                        choices=[None, 'denmark-1', 'denmark-2', 'east-africa', 'egypt-1', 'eq-guinea', 'europe', 'ghana-1',
                                 'isreal-1', 'isreal-2', 'japan', 'nigeria', 'north-america', 'senegal', 'south-america',
                                 'tanzania-1', 'tanzania-2', 'tanzania-3', 'tanzania-4', 'tanzania-5', 'uganda-1'])
    parser.add_argument('--n_shot', type=int, default=None,
                        help='Loads n-samples of data from specified geographic regions')
    parser.add_argument('--split_ratio', type=float, default=None,
                        help='Loads a percentage of the data from specified geographic regions.')
    parser.add_argument('--augmentations', action="store_true", help='enables augmentations')
    parser.add_argument('--pretrained_model_path', type=str, default=None, help='path to pretrained weights')
    parser.add_argument('--freeze_pretrained', action="store_true", help='freeze pretrained model weights')
    parser.add_argument('--data_path_128_10m', type=str, default='/home/phimultigpu/phileo_NFS/phileo_data/downstream/downstream_dataset_patches_np/')
    parser.add_argument('--data_path_224_10m', type=str, default='/home/phimultigpu/phileo_NFS/phileo_data/downstream/downstream_dataset_patches_np_224/')
    parser.add_argument('--data_path_224_30m', type=str, default='/home/phimultigpu/phileo_NFS/phileo_data/downstream/downstream_dataset_patches_np_HLS/')
    parser.add_argument('--data_path_inference_128', type=str, default='/home/ccollado/2_phileo_fm/inference_folder/')
    parser.add_argument	('--data_path_inference_224', type=str, default='/home/ccollado/2_phileo_fm/inference_folder_224/')
    parser.add_argument('--additional_inference', type=str, default='no', help='run inference only')
    parser.add_argument('--downstream_model_path', type=str, default=None)
    parser.add_argument('--C', type=str, default='/home/phimultigpu/phileo_NFS/phileo_data/experiments')
    parser.add_argument('--data_parallel', type=str, default=None)
    parser.add_argument('--device_ids', type=list, default=[0, 1, 2, 3])
    parser.add_argument('--warmp_steps', type=int, default=5)
    parser.add_argument('--warmup_gamma', type=int, default=10)
    parser.add_argument('--pad_bands', type=int, default=10)
    parser.add_argument('--min_lr', type=float, default=1e-6)



    return parser, parser_yaml




def main(experiment_name, downstream_task, model_name, augmentations, batch_size, model_device, generator_device, num_workers, early_stop, 
        epochs, input_channels, output_channels, input_size, lr, lr_scheduler, n_shot, split_ratio, regions, vis_val, warmup, warmp_steps, 
        warmup_gamma, pretrained_model_path, freeze_pretrained, data_path_128_10m, data_path_224_10m, data_path_224_30m, data_path_inference_128, 
        data_path_inference_224, train_mode, downstream_model_path, output_path, data_parallel, 
        device_ids, only_get_datasets, pad_bands, min_lr):
    """ 
    main script for PhilEO Bench. Used to run model training experiments with randomly initialized and pre-trained models on a number of downstream tasks. 
    The script handles dataset creation (based on data protocol options selected), data preprocessing (based on downstream task & model type) & model, training, validation and testing. 

    Parameters
    ----------
        experiment_name (str): Experiment name
        downstream_task (str): Select downstream task to test, validate and test on. Options: {DOWNSTREAM_LIST}
        model_name (str): Select model. Options:{MODEL_LIST}
        augmentations (bool, optional): Toggle on/off basic data augmentations (Rotation, Mirror, Noise). Defaults to False.
        batch_size (int, optional): Define training batch size. Defaults to 16.
        model_device (_type_, optional): Select model device. Defaults to torch.device('cuda' if torch.cuda.is_available() else 'cpu').
        generator_device (_type_, optional): Select dataloader device. Defaults to torch.device('cuda' if torch.cuda.is_available() else 'cpu').
        num_workers (int, optional): Select number of workers for dataloader. Defaults to 4.
        early_stop (int, optional):Define early stoping patience. Defaults to 25.
        epochs (int, optional): Define number of training epochs. Defaults to 250.
        input_channels (int, optional): Define number of data input channels. Defaults to 10.
        output_channels (int, optional): Define number of model output channels. Defaults to 1.
        input_size (int, optional): Define data input size. Defaults to 128.
        lr (float, optional): Define optimizer learning rate. Defaults to 0.001.
        lr_scheduler (str, optional): Define learning rate scheduler. Options: [None, 'reduce_on_plateau', 'cosine_annealing']. Defaults to None.
        n_shot (int, optional): Define dataset protocol - n samples per region. Defaults to None.
        split_ratio (float, optional): Define dataset protocol - percentage of full dataset. Defaults to 0.1.
        regions (list, optional): Select regions to include in training and test sets. If no regions are defined (None) all avalible regions will be included
                                  Options: [None, 'denmark-1', 'denmark-2', 'east-africa', 'egypt-1', 'eq-guinea', 'europe', 'ghana-1',
                                 'isreal-1', 'isreal-2', 'japan', 'nigeria', 'north-america', 'senegal', 'south-america',
                                 'tanzania-1', 'tanzania-2', 'tanzania-3', 'tanzania-4', 'tanzania-5', 'uganda-1'] Defaults to None.
        vis_val (bool, optional): If set to True data visulisations will be generated at each validation step. Defaults to True.
        warmup (bool, optional): If set to True a linear optimizer warmup phase will occour. Defaults to False.
        warmp_steps (int, optional): Define number of steps for linear warmup phase. Defaults to 5.
        warmup_gamma (int, optional): Define learning rate increase per step in linear warmup phase - new_lr = lr*gamma. Defaults to 10. N.B. initial lr is calulated as follows init_lr = lr/(gamma**warmup_steps)
        pretrained_model_path (str, optional): For pretrained models define the model weights path. Defaults to None.
        freeze_pretrained (bool, optional): If True pretrained encoder weights will be frozen during training. Defaults to None.
        data_path_128_10m (str, optional): Define data path for 128x128 10m resolution dataset. Defaults to None.
        data_path_224_10m (str, optional): Define data path for 224x224 10m resolution dataset. Defaults to None.
        data_path_224_30m (str, optional): Define data path for 224x224 30m resolution dataset. Defaults to None.
        data_path_inference_128 (str, optional): Define data path for inference data of size 128. Defaults to None.
        data_path_inference_224 (str, optional): Define data path for inference data of size 224. Defaults to None.
        train_mode (str, optional): Define if only inference should be run. Options: ['yes', 'no', 'only']. Defaults to None.
        downstream_model_path (str, optional): Define model path for inference. Defaults to None.
        output_path (str, optional): Define folder to save artifacts in. Defaults to None.
        data_parallel (str, optional): If set to True Model training will be parallized on multiple gpus. Defaults to None.
        device_ids (list, optional): Define GPU IDs to use for parallization. Defaults to None.
        only_get_datasets (bool, optional): If set to True only datasets will be created, but no training will occur. Defaults to False.
        pad_bands (int, optional): To what number of bands to pad. Defaults to 10.
        min_lr (float, optional): Define minimum learning rate for cosine annealing scheduler and warmup. Defaults to 1e-6.
    """

    # -----------------------------------------------------------------------
    # 1. Multi GPU Setup (DDP, DP, or False) -- DDP NOT FULLY IMPLEMENTED FOR DOWNSTREAM
    # -----------------------------------------------------------------------
    if data_parallel == 'DDP':
        world_rank, local_rank, world_size = ddp_setup()
        device = torch.device(f'cuda:{device_ids[local_rank]}' if torch.cuda.is_available() else 'cpu')
        torch.cuda.set_device(device)
        model_device, generator_device = device, 'cpu'
        print(f'Using DDP: rank {world_rank}/{world_size}, device {device}')
    else:
        world_rank, local_rank, world_size = 0, 0, 1
        if model_device == 'cuda':
            model_device = f'cuda:{device_ids[0]}' if device_ids else 'cuda'
        torch.set_default_device(model_device)
        generator_device = model_device
        print(f'Device (not using DDP): {model_device}')

    if torch.cuda.device_count() > 1 and world_rank == 0:
        num_gpus = torch.cuda.device_count() if device_ids is None else len(device_ids)
        print(f"Let's use {num_gpus} GPUs!")


    # -----------------------------------------------------------------------
    # 2. DEFINE THE MODEL
    # -----------------------------------------------------------------------
    
    # LOAD PRETRAINED MODEL
    if pretrained_model_path is not None:
        if world_rank == 0:
            print('model_name: ', model_name)
        assert model_name in (CNN_PRETRAINED_LIST + VIT_CNN_PRETRAINED_LIST), f"Pretrained weights were given but model {model_name} not found in list of pretrained models: {CNN_PRETRAINED_LIST + VIT_CNN_PRETRAINED_LIST}"
        assert freeze_pretrained is not None, f"When supplying a pretrained model 'freeze_pretrained' must be either True or False"
        model = get_models_pretrained(model_name, input_channels, output_channels, input_size, path_model_weights=pretrained_model_path, freeze=freeze_pretrained)
        if model_name == 'GeoAware_contrastive_core_nano' or model_name == 'GeoAware_contrastive_core_nano_classifier':
            NAME = model.__class__.__name__ +'_contrastive_frozen' if freeze_pretrained else model.__class__.__name__ +'_contrastive_unfrozen'
        elif model_name == 'GeoAware_mh_pred_core_nano' or model_name == 'GeoAware_mh_pred_core_nano_classifier':
            NAME = model.__class__.__name__ +'_mh_pred_frozen' if freeze_pretrained else model.__class__.__name__ +'_mh_pred_unfrozen'
        else:
            NAME = model.__class__.__name__ + '_frozen' if freeze_pretrained else model.__class__.__name__ + '_unfrozen'
        if world_rank == 0:
            print(f'Loaded pretrained model: {model_name} with {NAME} weights')

    # LOAD RANDOMLY INITIALIZED MODEL
    else:
        if freeze_pretrained:
            if world_rank == 0:
                print(f"Ignoring freeze_pretrained set to {freeze_pretrained} as no pretrained model was supplied")
        model = get_models(model_name, input_channels, output_channels, input_size)
        NAME = model.__class__.__name__

    # If want to load weights of full downstream model, not just a feature extractor
    if downstream_model_path:
        print('\n\n------------------------------------------------------------------------')
        print(f'WARNING: IGNORING pretrained_model_path. Inference model path given. Full downstream model will be loaded.')
        print('------------------------------------------------------------------------\n\n')
        
        assert model is not None, "This model implementation requires pretrained weights to be loaded first, even if they will be overwritten"
        
        state_dict = torch.load(downstream_model_path)
        if world_rank == 0:
            print(f'Loading inference model from {downstream_model_path}')

        new_state_dict = OrderedDict()
        
        for key, value in state_dict.items():
            # Remove 'module.' prefix if it exists
            new_key = key.replace("module.", "")
            new_state_dict[new_key] = value

        # Load the modified state dictionary into the model
        model.load_state_dict(new_state_dict, strict=True)

    # Parallelize model (DP or DDP) and print model summary
    if data_parallel == 'DP':
        model = nn.DataParallel(model, device_ids=device_ids).to(model_device)
    elif data_parallel == 'DDP':
        model = nn.SyncBatchNorm.convert_sync_batchnorm(model).to(model_device)
        model = DDP(model, device_ids=[model_device], output_device=model_device)


    # Print model summary and module sizes
    if world_rank == 0:
        input_sizes = {
            'SatMAE': (batch_size, input_channels, 96, 96),
            'SatMAE_classifier': (batch_size, input_channels, 96, 96),
            'prithvi': (batch_size, 6, 224, 224),
            'prithvi_classifier': (batch_size, 6, 224, 224),
            'seasonal_contrast': (batch_size, input_channels, 224, 224),
            'resnet_imagenet': (batch_size, input_channels, 224, 224),
            'resnet': (batch_size, input_channels, 224, 224),
            'seasonal_contrast_classifier': (batch_size, input_channels, 224, 224)
        }

        input_size = input_sizes.get(model_name, (batch_size, input_channels, input_size, input_size))
        model_summary = summary(model, input_size=input_size, dtypes=[torch.float32])

        if model_device == 'cpu':
            model.to(model_device)
            print('Model moved back to CPU after summary') # sometimes summary moves model to GPU if available

        valid_modules = ["module", "model", "encoder", "decoder", "module.encoder", "module.decoder", "coreunet"]

        # Filter out invalid ones
        existing_modules = [
            name for name in valid_modules 
            if hasattr(model, name) or (lambda n: hasattr(model, "get_submodule") and hasattr(model, n) and model.get_submodule(n))(name)
        ]
        
        # Print memory usage only for valid modules
        print(module_memory_usage(model))
        print('-------------------')
        for module_name in existing_modules:
            print(module_memory_usage(model, module_name))
            print('-------------------')

    else:
        model_summary = None




    # -----------------------------------------------------------------------
    # 3. Construct output folder
    # -----------------------------------------------------------------------
    current_date = date.today().strftime('%Y%m%d')
    split_string = str(split_ratio) if split_ratio is not None else str(n_shot)
    OUTPUT_FOLDER = os.path.join(
        output_path,
        experiment_name,
        downstream_task,
        f"{current_date}_{NAME}_{split_string}"
    )

    if world_rank == 0:
        print(f"Output folder: {OUTPUT_FOLDER}")


    # -----------------------------------------------------------------------
    # 4. Load datasets
    # -----------------------------------------------------------------------

    # Validate configuration
    task_output_channels = {
        'lc': 11,
        'lc_classification': 11,
        'roads': 1,
        'building': 1,
        'building_classification': 5,
        'roads_classification': 2,
        'coords': 3
    }
    assert output_channels == task_output_channels[downstream_task], (
        f"{downstream_task} tasks should have {task_output_channels[downstream_task]} output channels"
    )
    assert n_shot is not None or split_ratio is not None, "Please define data partition protocol!"
    assert isinstance(n_shot, int) ^ isinstance(split_ratio, float), "n_shot cannot be used with split_ratio!"

    # Display partition info
    if world_rank == 0:
        print('--------------------------------')
        partition_type = 'n_shot' if n_shot is not None else 'split_ratio'
        partition_value = n_shot if n_shot is not None else split_ratio
        print(f"{partition_type}: {partition_value}")
        print('--------------------------------')

    # Choose dataset path based on model
    if model_name in MODELS_224_r30:
        dataset_name, dataset_folder, data_path_inference = '224_30m', data_path_224_30m, data_path_inference_224
    elif model_name in MODELS_224:
        dataset_name, dataset_folder, data_path_inference = '224_10m', data_path_224_10m, data_path_inference_224
    else:
        dataset_name, dataset_folder, data_path_inference = '128_10m', data_path_128_10m, data_path_inference_128
        
    # Determine if cropping (model requires smaller images), if use by region (prob only relevant to PhilEO-Bench), 
    # and set weights or pos_weight for loss function
    crop_images = True if model_name == 'phileo_precursor' or model_name == 'phileo_precursor_classifier' else False
    by_region = False if downstream_task == 'coords' else True
    pos_weight, weights = None, None


    # Data partition
    if isinstance(n_shot, int):
        if n_shot == 0:
            n_shot = 1
            train_mode = 'inference'
        
        x_train, y_train, x_val, y_val, pos_weight, weights = data_protocol.protocol_fewshot_memmapped(
            folder=dataset_folder,
            dst=None,
            n=n_shot,
            regions=regions,
            y=downstream_task,
            data_selection='create',
            name=dataset_name,
            crop_images=crop_images
        )

    elif isinstance(split_ratio, float):
        x_train, y_train, x_val, y_val = data_protocol.protocol_split(
            dataset_folder,
            split_percentage=split_ratio,
            regions=regions,
            y=downstream_task,
            by_region=by_region
        )

    # Prepare testset and inference set
    x_test, y_test = data_protocol.get_testset(
        folder=dataset_folder,
        y=downstream_task,
        crop_images=crop_images,
        by_region=by_region,
    )
    x_inference, y_inference = data_protocol.get_testset(
        folder=data_path_inference,
        y=downstream_task,
        crop_images=crop_images,
        by_region=by_region
    )

    # Log shapes of first elements in each dataset
    if world_rank == 0:
        print("Dataset protocol:", dataset_name)
        if len(x_train.array_list) > 0:
            print("Training set datapoint shape: X -", x_train.array_list[0].shape)
        else:
            print("Training dataset is empty.")
        if len(x_val.array_list) > 0:
            print("Validation set datapoint shape: X -", x_val.array_list[0].shape)
        else:
            print("Validation dataset is empty.")
        if len(x_test.array_list) > 0:
            print("Test set datapoint shape: X -", x_test.array_list[0].shape)
        else:
            print("Test dataset is empty.")
        if len(x_inference.array_list) > 0:
            print("Inference set datapoint shape: X -", x_inference.array_list[0].shape)
        else:
            print("Inference dataset is empty.")

    # Create dataloaders
    dl_train, dl_test, dl_val, dl_inference = load_data.load_data(
        x_train, y_train,
        x_val, y_val,
        x_test, y_test,
        x_inference, y_inference,
        with_augmentations=augmentations,
        num_workers=num_workers,
        batch_size=batch_size,
        downstream_task=downstream_task,
        model_name=model_name.split('_')[0],
        device=generator_device,
        pad_bands=pad_bands,
    )
    
    # Log dataloader sizes and training model
    if world_rank == 0:
        print(f"Length of training dataloader: {len(dl_train)}")
        print(f"Length of validation dataloader: {len(dl_val)}")
        print(f"Length of test dataloader: {len(dl_test)}")
        print(f"Length of inference dataloader: {len(dl_inference)}")
        print(f"Training on: {model_name}")
        print('--' * 10)

    # Optionally return datasets instead of running training
    if only_get_datasets:
        return dl_train, dl_val, dl_test, dl_inference


    # -----------------------------------------------------------------------
    # 5. Initialize the trainer
    # -----------------------------------------------------------------------

    # Get learning rate
    init_lr = lr
    assert (min_lr is None) != (warmup_gamma is None), 'min_lr and warmup_gamma cannot be used together'
    if warmup and warmup_gamma is not None:
        lr = lr / int(( 10 )**(warmp_steps))  # for warmup start


    trainer = get_trainer(
        model_name=model_name,
        downstream_task=downstream_task,
        epochs=epochs,
        lr=lr,
        model=model,
        device=model_device,
        lr_scheduler=lr_scheduler,
        warmup=warmup,
        early_stop=early_stop,
        dl_train=dl_train,
        dl_val=dl_val,
        dl_test=dl_test,
        dl_inference=dl_inference,
        NAME=NAME,
        OUTPUT_FOLDER=OUTPUT_FOLDER,
        vis_val=vis_val,
        warmup_steps=warmp_steps,
        warmup_gamma=warmup_gamma,
        pos_weight=pos_weight,
        weights=weights,
        save_info_vars=(model_summary, n_shot, split_ratio, warmup, init_lr),
        rank=world_rank,
        min_lr=min_lr
    )


    # -----------------------------------------------------------------------
    # 6. Training / testing / inference workflow
    # -----------------------------------------------------------------------

    # import pdb; pdb.set_trace()
    
    if train_mode == 'train_test_inference':
        trainer.train()
        trainer.test()
        trainer.save_info(
            model_summary=model_summary,
            n_shot=n_shot,
            p_split=split_ratio,
            warmup=warmup,
            lr=init_lr
        )
        trainer.inference()

    elif train_mode == 'train_test':
        trainer.train()
        trainer.test()
        print('Saving model summary')
        trainer.save_info(
            model_summary=model_summary,
            n_shot=n_shot,
            p_split=split_ratio,
            warmup=warmup,
            lr=init_lr
        )

    elif train_mode == 'test':
        trainer.test()

    elif train_mode == 'inference':
        trainer.inference()

    elif train_mode == 'train_inference':
        trainer.train()
        trainer.inference()

    else:
        raise ValueError(
            "train_mode should be one of [train_test_inference, train_test, inference, train_inference], "
            f"got {train_mode}"
        )

    # -----------------------------------------------------------------------
    # 7. Finish script. Save parameters to YAML and cleanup if DDP
    # -----------------------------------------------------------------------

    # Save parameters to YAML
    sig = inspect.signature(main)
    input_params = {key: value for key, value in locals().items() if key in sig.parameters}

    yaml_file = f'{experiment_name}_{date.today().strftime("%d%m%Y")}_{NAME}.yaml'
    yaml_file = yaml_file.replace('/', '_')
    params_path = os.path.join(OUTPUT_FOLDER, yaml_file)

    with open(params_path, 'w') as file:
        yaml.dump(input_params, file)

    # Cleanup DDP
    if data_parallel == 'DDP':
        ddp_cleanup()

    if world_rank == 0:
        print(f"See results of experiment in {OUTPUT_FOLDER}")




if __name__ == "__main__":
    
    print('Starting training_script.py')

    pid = os.getpid()
    print(f"Script started with PID: {pid}")

    # 1. Reading YAML file
    parser, parser_yaml = get_args()
    args_yaml, remainder = parser_yaml.parse_known_args()
    
    if args_yaml.read_yaml is not None:
        # print(f"WARNING: overwriting all parameters with defaults stored in {args_yaml.read_yaml}")
        args = read_yaml(args_yaml.read_yaml)
    else:
        args = parser.parse_args()

    # 2. Run main function
    if True:
        n_shot_list = [0]
        # n_shot_list = [0, 50, 100, 500, 1000]
        for n_shot in n_shot_list:
            args.n_shot = n_shot
            for freeze_pretrained in [True, False]:
                args.freeze_pretrained = freeze_pretrained
                if n_shot == 0 and not freeze_pretrained:
                    continue
<<<<<<< HEAD
                for downstream_task in ['lc']:
                # for downstream_task in ['lc', 'lc_classification', 'building']:
=======
                # for downstream_task in ['building']:
                for downstream_task in ['lc', 'lc_classification', 'building']:
>>>>>>> bca959fd
                    args.downstream_task = downstream_task
                    args.output_channels = 1 if 'building' in args.downstream_task else 11
                    args.model_name = args.model_name + '_classifier' if 'classification' in args.downstream_task else args.model_name
                
                    print(f"Running experiment with n_shot: {args.n_shot}, freeze_pretrained: {args.freeze_pretrained}, downstream_task: {args.downstream_task}, model_name: {args.model_name}")
                    main(**vars(args))
                    
                    args.model_name = args.model_name.replace('_classifier', '')

    else:
        main(**vars(args))

    print('Finished')<|MERGE_RESOLUTION|>--- conflicted
+++ resolved
@@ -928,13 +928,8 @@
                 args.freeze_pretrained = freeze_pretrained
                 if n_shot == 0 and not freeze_pretrained:
                     continue
-<<<<<<< HEAD
-                for downstream_task in ['lc']:
-                # for downstream_task in ['lc', 'lc_classification', 'building']:
-=======
                 # for downstream_task in ['building']:
                 for downstream_task in ['lc', 'lc_classification', 'building']:
->>>>>>> bca959fd
                     args.downstream_task = downstream_task
                     args.output_channels = 1 if 'building' in args.downstream_task else 11
                     args.model_name = args.model_name + '_classifier' if 'classification' in args.downstream_task else args.model_name
