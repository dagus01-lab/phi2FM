--- conflicted
+++ resolved
@@ -411,11 +411,11 @@
 
     elif model_name == 'caco':
         resnet_kwargs = get_core_decoder_kwargs(output_dim=output_channels, core_size='core_nano')
-        return moco_resnet(path_model_weights, classifier=False, bands=4, is_caco=True, **resnet_kwargs)
+        return moco_resnet(path_model_weights, classifier=False, bands=4, **resnet_kwargs)
 
     elif model_name == 'caco_classifier':
         resnet_kwargs = get_core_decoder_kwargs(output_dim=output_channels, core_size='core_nano')
-        return moco_resnet(path_model_weights, classifier=True, bands=4, is_caco=True, **resnet_kwargs)
+        return moco_resnet(path_model_weights, classifier=True, bands=4, **resnet_kwargs)
 
     elif model_name == 'dino':
         resnet_kwargs = get_core_decoder_kwargs(output_dim=output_channels, core_size='core_nano')
@@ -613,9 +613,7 @@
 
         # Load the modified state dictionary into the model
         model.load_state_dict(new_state_dict, strict=True)
-
-    
-    
+        
     # Parallelize model (DP or DDP) and print model summary
     if data_parallel == 'DP':
         model = nn.DataParallel(model, device_ids=device_ids).to(model_device)
@@ -639,46 +637,6 @@
 
         input_size_total = input_sizes.get(model_name, (batch_size, input_channels, input_size, input_size))
         model_summary = summary(model, input_size=input_size_total, dtypes=[torch.float32])
-
-        # import pdb; pdb.set_trace()
-        dummy_input = torch.randn(1, input_channels, input_size, input_size).to(model_device)
-        model.eval()
-        flops = FlopCountAnalysis(model, dummy_input)
-        print(f"GFLOPS: {flops.total() / 1e9:.2f}")
-
-
-        flops_dict = flops.by_module()
-
-        # Sum only modules where parameters don't require grad
-        frozen_flops = 0
-        named_modules = dict(model.named_modules())
-        for name, flop in flops_dict.items():
-            module = named_modules[name]
-
-            # Only count if it's a LEAF module (no submodules with parameters)
-            is_leaf = all(
-                not any(True for _ in m.parameters())
-                for m in module.children()
-            )
-
-            if is_leaf and all(not p.requires_grad for p in module.parameters()):
-                frozen_flops += flop
-
-        print(f"FLOPs from frozen modules only: {frozen_flops / 1e9:.2f} GFLOPs")
-
-
-
-        def count_parameters(model):
-            total_params = sum(p.numel() for p in model.parameters())
-            trainable_params = sum(p.numel() for p in model.parameters() if p.requires_grad)
-            return total_params, trainable_params
-
-        total, trainable = count_parameters(model)
-        print(f"Total params: {total:,}")
-        print(f"Trainable params: {trainable:,}")
-        print(f"Non-trainable params: {total - trainable:,}")
-
-        # import pdb; pdb.set_trace()
 
         if model_device == 'cpu':
             model.to(model_device)
@@ -981,25 +939,15 @@
 
     # 2. Run main function
     if True:
-        # n_shot_list = [50]
         n_shot_list = [5000]
         # n_shot_list = [0, 50, 100, 500, 1000]
         for n_shot in n_shot_list:
             args.n_shot = n_shot
-<<<<<<< HEAD
             for freeze_pretrained in [False, True]:
                 args.freeze_pretrained = freeze_pretrained
                 if n_shot == 0 and not freeze_pretrained:
                     continue
                 for downstream_task in ['roads']:
-=======
-            # for freeze_pretrained in [True, False]:
-            for freeze_pretrained in [False]:
-                args.freeze_pretrained = freeze_pretrained
-                if n_shot == 0 and not freeze_pretrained:
-                    continue
-                for downstream_task in ['lc', 'lc_classification', 'building']:
->>>>>>> 8006b28a
                 # for downstream_task in ['lc', 'lc_classification', 'building', 'roads']:
                     args.downstream_task = downstream_task
                     args.output_channels = 1 if 'building' in args.downstream_task or 'roads' in args.downstream_task else 11
