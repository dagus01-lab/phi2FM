import os
import yaml

import torch
# torch.autograd.detect_anomaly(check_nan=True)

from torchinfo import summary

import numpy as np
import random
import inspect
from collections import OrderedDict


import torch.nn as nn
from datetime import date
import argparse

from torch.nn.parallel import DistributedDataParallel as DDP



import warnings
warnings.filterwarnings("ignore", category=FutureWarning)

from models.model_Baseline import BaselineNet
from models.model_CoreCNN_versions import CoreUnet_nano, CoreUnet_tiny, CoreUnet_base, CoreUnet_large, CoreUnet_huge, Core_nano, CoreUnetGeolocation_nano
from models.model_Mixer_versions import Mixer_nano, Mixer_tiny, Mixer_base, Mixer_large, Mixer_huge
from models.model_LinearViT_versions import LinearViT_base, LinearViT_large, LinearViT_huge
from models.model_AutoEncoderViT_versions import AutoencoderViT_base, AutoencoderViT_large, AutoencoderViT_huge
from models.model_GeoAwarePretrained import MixerGeoPretrained, get_mixer_kwargs, get_core_encoder_kwargs, CoreEncoderGeoPretrained, CoreEncoderGeoPretrained_combined, CoreEncoderGeoAutoEncoder
from models.model_GeoAwarePretrained_classifier import CoreEncoderGeoPretrained_Classifier
from models.model_AutoEncoderViTPretrained import vit_cnn, vit_cnn_gc, vit_large, get_core_decoder_kwargs
from models.model_AutoEncoderViTPretrained_wSkip import vit_cnn_wSkip, vit_cnn_gc_wSkip, vit_large_wSkip
from models.model_AutoEncoderViTPretrained_classifier import vit_cnn_classifier, vit_cnn_gc_classifier
from models.model_CoreVAE import CoreVAE_nano
from models.model_SatMAE import satmae_vit_cnn
from models.models_Prithvi import prithvi
from models.model_Seco import seasonal_contrast
from models.model_Resnet50 import resnet
from models.code_phileo_precursor.model_foundation_local_rev2 import PhileoPrecursor, PhileoPrecursorClassifier

from pretrain.models.utils_fm import get_phisat2_model
from downstream.models.phisatnet_downstream import PhiSatNetDownstream


from utils import data_protocol
from utils import load_data
from utils import training_loops
from utils.training_utils import read_yaml
from utils.utils import module_memory_usage, dataloader_to_arrays, dataloader_to_tensors, convert_to_onnx, ddp_setup, ddp_cleanup

torch.manual_seed(123456)
CNN_LIST = ['baseline_cnn', 'core_unet_nano','core_unet_tiny','core_unet_base', 'core_unet_large', 'core_unet_huge',
            'core_vae_nano', 'resnet_imagenet', 'resnet', 'core_encoder_nano', 'resnet_imagenet_classifier',
            'core_unet_geolocation_nano']

VIT_CNN_LIST = ['vit_cnn_base', 'vit_cnn_base_wSkip']

MIXER_LIST = ['mixer_nano', 'mixer_tiny', 'mixer_base', 'mixer_large', 'mixer_huge']

VIT_LIST = ['linear_vit_base', 'linear_vit_larger', 'linear_vit_huge',
            'autoencoder_vit_base', 'autoencoder_vit_large', 'autoencoder_vit_huge']

CNN_PRETRAINED_LIST = ['GeoAware_core_nano', 'GeoAware_core_tiny', 'GeoAware_mixer_nano', 'GeoAware_mixer_tiny',
                       'GeoAware_contrastive_core_nano', 'GeoAware_mh_pred_core_nano', 'GeoAware_combined_core_nano',
                       'GeoAware_core_autoencoder_nano', 'seasonal_contrast',
                       'GeoAware_core_nano_classifier', 'GeoAware_contrastive_core_nano_classifier',
                       'GeoAware_mh_pred_core_nano_classifier', 'seasonal_contrast_classifier',
                       'phileo_precursor', 'phileo_precursor_classifier', 'phisatnet', 'phisatnet_classifier'
                       ]

VIT_CNN_PRETRAINED_LIST = ['prithvi', 'vit_cnn', 'vit_cnn_gc', 'SatMAE', 'SatMAE_classifier', 'vit_cnn_gc_classifier',
                           'vit_cnn_classifier', 'prithvi_classifier', 'vit_cnn_wSkip', 'vit_cnn_gc_wSkip']

MODELS_224 = ['seasonal_contrast', 'resnet_imagenet', 'resnet', 'seasonal_contrast_classifier', 'resnet_imagenet_classifier', 'phisatnet', 'phisatnet_classifier']
MODELS_224_r30 = ['prithvi', 'prithvi_classifier']

MODEL_LIST = CNN_LIST + MIXER_LIST + VIT_LIST + CNN_PRETRAINED_LIST + VIT_CNN_LIST + VIT_CNN_PRETRAINED_LIST
DOWNSTREAM_LIST = ['lc', 'building', 'roads', 'lc_classification', 'building_classification', 'roads_classification']


def get_trainer(model_name, downstream_task, epochs, lr, model, device, lr_scheduler, warmup, early_stop, dl_train,
                dl_val, dl_test, dl_inference, NAME, OUTPUT_FOLDER, vis_val, warmup_steps, warmup_gamma, pos_weight, 
                weights, save_info_vars, rank=None, min_lr=None):
    
    if model_name in (CNN_LIST + MIXER_LIST + VIT_CNN_LIST + CNN_PRETRAINED_LIST + VIT_CNN_PRETRAINED_LIST):
        if downstream_task == 'roads' or downstream_task == 'building':
            trainer = training_loops.TrainBase(epochs=epochs, lr=lr, model=model, device=device,
                                               lr_scheduler=lr_scheduler, warmup=warmup, early_stop=early_stop,
                                               train_loader=dl_train,
                                               val_loader=dl_val, test_loader=dl_test, inference_loader=dl_inference, name=NAME,
                                               out_folder=OUTPUT_FOLDER, visualise_validation=vis_val,
                                               warmup_steps=warmup_steps, warmup_gamma=warmup_gamma, save_info_vars=save_info_vars)
        elif downstream_task == 'coords':
            trainer = training_loops.TrainGeoLocate(epochs=epochs, lr=lr, model=model, device=device,
                                                    lr_scheduler=lr_scheduler, warmup=warmup, early_stop=early_stop,
                                                    train_loader=dl_train,
                                                    val_loader=dl_val, test_loader=dl_test, inference_loader=dl_inference, name=NAME,
                                                    out_folder=OUTPUT_FOLDER, visualise_validation=vis_val,
                                                    warmup_steps=warmup_steps, warmup_gamma=warmup_gamma, save_info_vars=save_info_vars)
            
        elif downstream_task == 'lc':
            trainer = training_loops.TrainLandCover(epochs=epochs, lr=lr, model=model, device=device,
                                                    lr_scheduler=lr_scheduler, warmup=warmup, early_stop=early_stop,
                                                    train_loader=dl_train,
                                                    val_loader=dl_val, test_loader=dl_test, inference_loader=dl_inference, name=NAME,
                                                    out_folder=OUTPUT_FOLDER, visualise_validation=vis_val,
                                                    warmup_steps=warmup_steps, warmup_gamma=warmup_gamma, save_info_vars=save_info_vars)
        elif downstream_task == 'building_classification':
            trainer = training_loops.TrainClassificationBuildings(epochs=epochs, lr=lr, model=model, device=device,
                                                                  lr_scheduler=lr_scheduler, warmup=warmup, early_stop=early_stop,
                                                                  train_loader=dl_train,
                                                                  val_loader=dl_val, test_loader=dl_test, inference_loader=dl_inference, name=NAME,
                                                                  out_folder=OUTPUT_FOLDER, visualise_validation=vis_val,
                                                                  warmup_steps=warmup_steps, warmup_gamma=warmup_gamma, weights=weights,
                                                                  save_info_vars=save_info_vars)

        elif downstream_task == 'lc_classification':
            trainer = training_loops.TrainClassificationLC(epochs=epochs, lr=lr, model=model, device=device,
                                                           lr_scheduler=lr_scheduler, warmup=warmup, early_stop=early_stop,
                                                           train_loader=dl_train,
                                                           val_loader=dl_val, test_loader=dl_test, inference_loader=dl_inference, name=NAME,
                                                           out_folder=OUTPUT_FOLDER, visualise_validation=vis_val,
                                                           warmup_steps=warmup_steps, warmup_gamma=warmup_gamma, pos_weight=pos_weight,
                                                           save_info_vars=save_info_vars)

        elif downstream_task == 'roads_classification':
            trainer = training_loops.TrainClassificationRoads(epochs=epochs, lr=lr, model=model, device=device,
                                                           lr_scheduler=lr_scheduler, warmup=warmup, early_stop=early_stop,
                                                           train_loader=dl_train,
                                                           val_loader=dl_val, test_loader=dl_test, inference_loader=dl_inference, name=NAME,
                                                           out_folder=OUTPUT_FOLDER, visualise_validation=vis_val,
                                                           warmup_steps=warmup_steps, warmup_gamma=warmup_gamma,
                                                           save_info_vars=save_info_vars)

    elif model_name in (VIT_LIST):
        if downstream_task == 'roads' or downstream_task == 'building':
            trainer = training_loops.TrainViT(epochs=epochs, lr=lr, model=model, device=device,
                                              lr_scheduler=lr_scheduler, warmup=warmup, early_stop=early_stop, train_loader=dl_train,
                                              val_loader=dl_val, test_loader=dl_test, inference_loader=dl_inference, name=NAME,
                                              out_folder=OUTPUT_FOLDER, visualise_validation=vis_val,
                                              warmup_steps=warmup_steps, warmup_gamma=warmup_gamma)

        elif downstream_task == 'lc':
            trainer = training_loops.TrainViTLandCover(epochs=epochs, lr=lr, model=model, device=device,
                                                       lr_scheduler=lr_scheduler, warmup=warmup, early_stop=early_stop,
                                                       train_loader=dl_train,
                                                       val_loader=dl_val, test_loader=dl_test, inference_loader=dl_inference, name=NAME,
                                                       out_folder=OUTPUT_FOLDER, visualise_validation=vis_val,
                                                       warmup_steps=warmup_steps, warmup_gamma=warmup_gamma)

    if model_name == 'core_vae_nano':
        trainer = training_loops.TrainVAE(epochs=epochs, lr=lr, model=model, device=device,
                                          lr_scheduler=lr_scheduler, warmup=warmup, early_stop=early_stop,
                                          train_loader=dl_train,
                                          val_loader=dl_val, test_loader=dl_test, inference_loader=dl_inference, name=NAME,
                                          out_folder=OUTPUT_FOLDER, visualise_validation=vis_val,
                                          warmup_steps=warmup_steps, warmup_gamma=warmup_gamma)

    return trainer


def get_models(model_name, input_channels, output_channels, input_size):
    if model_name == 'baseline_cnn':
        return BaselineNet(input_dim=input_channels, output_dim=output_channels)
    elif model_name == 'core_unet_nano':
        return CoreUnet_nano(input_dim=input_channels, output_dim=output_channels)
    elif model_name == 'core_encoder_nano':
        return Core_nano(input_dim=input_channels, output_dim=output_channels)
    elif model_name == 'core_unet_tiny':
        return CoreUnet_tiny(input_dim=input_channels, output_dim=output_channels)
    elif model_name == 'core_unet_base':
        return CoreUnet_base(input_dim=input_channels, output_dim=output_channels)
    elif model_name == 'core_unet_large':
        return CoreUnet_large(input_dim=input_channels, output_dim=output_channels)
    elif model_name == 'core_unet_huge':
        return CoreUnet_huge(input_dim=input_channels, output_dim=output_channels)
    elif model_name == 'mixer_nano':
        return Mixer_nano(chw=(input_channels, input_size, input_size),
                          output_dim=output_channels)
    elif model_name == 'mixer_tiny':
        return Mixer_tiny(chw=(input_channels, input_size, input_size),
                          output_dim=output_channels)
    elif model_name == 'mixer_base':
        return Mixer_base(chw=(input_channels, input_size, input_size),
                          output_dim=output_channels)
    elif model_name == 'mixer_large':
        return Mixer_large(chw=(input_channels, input_size, input_size),
                           output_dim=output_channels)
    elif model_name == 'mixer_huge':
        return Mixer_huge(chw=(input_channels, input_size, input_size),
                          output_dim=output_channels)
    elif model_name == 'linear_vit_base':
        return LinearViT_base(chw=(input_channels, input_size, input_size),
                              output_dim=output_channels)
    elif model_name == 'linear_vit_large':
        return LinearViT_large(chw=(input_channels, input_size, input_size),
                               output_dim=output_channels)
    elif model_name == 'linear_vit_huge':
        return LinearViT_huge(chw=(input_channels, input_size, input_size),
                              output_dim=output_channels)
    elif model_name == 'autoencoder_vit_base':
        return AutoencoderViT_base(chw=(input_channels, input_size, input_size),
                                   output_dim=output_channels)
    elif model_name == 'autoencoder_vit_large':
        return AutoencoderViT_large(chw=(input_channels, input_size, input_size),
                                    output_dim=output_channels)
    elif model_name == 'autoencoder_vit_huge':
        return AutoencoderViT_huge(chw=(input_channels, input_size, input_size),
                                   output_dim=output_channels)
    elif model_name == 'core_vae_nano':
        return CoreVAE_nano(input_dim=input_channels, output_dim=10)

    elif model_name == 'vit_cnn_base':
        return vit_large(chw=(input_channels, input_size, input_size),
                         output_dim=output_channels)
    elif model_name == 'vit_cnn_base_wSkip':
        return vit_large_wSkip(chw=(input_channels, input_size, input_size),
                         output_dim=output_channels)
    elif model_name == 'resnet_imagenet':
        resnet_kwargs = get_core_decoder_kwargs(output_dim=output_channels, core_size='core_nano')
        return resnet(imagenet_weights=True, **resnet_kwargs)
    elif model_name == 'resnet_imagenet_classifier':
        resnet_kwargs = get_core_decoder_kwargs(output_dim=output_channels, core_size='core_nano')
        return resnet(imagenet_weights=True, classifier=True, **resnet_kwargs)
    elif model_name == 'resnet':
        resnet_kwargs = get_core_decoder_kwargs(output_dim=output_channels, core_size='core_nano')
        return resnet(imagenet_weights=False, **resnet_kwargs)
    elif model_name == 'core_unet_geolocation_nano':
        return CoreUnetGeolocation_nano(input_dim=input_channels, output_dim=output_channels)


def get_models_pretrained(model_name, input_channels, output_channels, input_size, path_model_weights=None, freeze=False, device='cuda'):
    test_input = torch.rand((2,input_channels,input_size,input_size))
    
    if model_name == 'phisatnet' or model_name == 'phisatnet_classifier':
        core_kwargs = get_phisat2_model(model_size='xsmall', unet_type='geoaware')
        print(f'core_kwargs: {core_kwargs}')
        model = PhiSatNetDownstream(pretrained_path=path_model_weights, 
                                     task='segmentation' if model_name == 'phisatnet' else 'classification',
                                     input_dim=input_channels,
                                     output_dim=output_channels,
                                     freeze_body=freeze,
                                     img_size=input_size,
                                     **core_kwargs
                                    )
        model(test_input)
        return model

    if (model_name == 'GeoAware_core_nano' or model_name == 'GeoAware_contrastive_core_nano' or
            model_name == 'GeoAware_mh_pred_core_nano'):

        sd = torch.load(path_model_weights)
        core_kwargs = get_core_encoder_kwargs(output_dim=output_channels, input_dim=input_channels, core_size='core_nano', full_unet=True)
        model = CoreEncoderGeoPretrained(output_channels, checkpoint=sd, core_encoder_kwargs=core_kwargs, freeze_body=freeze)
        model(test_input)
        return model

    if (model_name == 'GeoAware_core_nano_classifier' or model_name == 'GeoAware_contrastive_core_nano_classifier' or
            model_name == 'GeoAware_mh_pred_core_nano_classifier'):

        sd = torch.load(path_model_weights)
        core_kwargs = get_core_encoder_kwargs(output_dim=output_channels, input_dim=input_channels, core_size='core_nano', full_unet=False)
        model = CoreEncoderGeoPretrained_Classifier(checkpoint=sd, core_encoder_kwargs=core_kwargs, freeze_body=freeze)
        model(test_input)
        return model

    if model_name == 'GeoAware_core_autoencoder_nano':
        sd = torch.load(path_model_weights)
        core_kwargs = get_core_encoder_kwargs(output_dim=output_channels, input_dim=input_channels, core_size='core_nano', full_unet=True)
        model = CoreEncoderGeoAutoEncoder(output_channels, checkpoint=sd, core_encoder_kwargs=core_kwargs, freeze_body=freeze)
        model(test_input)
        return model

    if model_name == 'GeoAware_combined_core_nano':
        sd_1 = torch.load(path_model_weights[0])
        sd_2 = torch.load(path_model_weights[1])
        core_kwargs = get_core_encoder_kwargs(output_dim=output_channels, input_dim=input_channels, core_size='core_nano')
        model = CoreEncoderGeoPretrained_combined(output_channels, checkpoint_1=sd_1, checkpoint_2=sd_2,
                                                  core_encoder_kwargs=core_kwargs)

        model(test_input)
        return model
    
    if model_name == 'GeoAware_core_tiny':
        sd = torch.load(path_model_weights)
        core_kwargs = get_core_encoder_kwargs(output_dim=output_channels, input_dim=input_channels, core_size='core_tiny', full_unet=True)
        model = CoreEncoderGeoPretrained(output_channels, checkpoint=sd, core_encoder_kwargs=core_kwargs, freeze_body=freeze)
        model(test_input)
        return model

    elif model_name == 'phileo_precursor':
        sd = torch.load(path_model_weights)
        core_kwargs = get_core_encoder_kwargs(output_dim=output_channels, input_dim=input_channels, core_size='core_nano')
        if 'norm' in core_kwargs.keys():
            core_kwargs.pop('norm')
        if 'padding' in core_kwargs.keys():
            core_kwargs.pop('padding')
        model = PhileoPrecursor(output_dim=output_channels, checkpoint=sd, core_encoder_kwargs=core_kwargs, freeze_body=freeze)
        model(test_input)
        return model

    elif model_name == 'phileo_precursor_classifier':
        sd = torch.load(path_model_weights)
        core_kwargs = get_core_encoder_kwargs(output_dim=output_channels, input_dim=input_channels, core_size='core_nano')
        if 'norm' in core_kwargs.keys():
            core_kwargs.pop('norm')
        if 'padding' in core_kwargs.keys():
            core_kwargs.pop('padding')
        model = PhileoPrecursorClassifier(output_dim=output_channels, checkpoint=sd, core_encoder_kwargs=core_kwargs, freeze_body=freeze)
        model(test_input)
        return model

    if model_name == 'GeoAware_mixer_nano':
        sd = torch.load(path_model_weights)
        mixer_kwargs = get_mixer_kwargs(chw=(input_channels,input_size,input_size),output_dim=output_channels, mixer_size='mixer_nano')
        model =  MixerGeoPretrained(output_dim=output_channels, checkpoint=sd, mixer_kwargs=mixer_kwargs, freeze_body=freeze)
        model(test_input)
        return model 
    
    if model_name == 'GeoAware_mixer_tiny':
        sd = torch.load(path_model_weights)
        mixer_kwargs = get_mixer_kwargs(chw=(input_channels,input_size,input_size),output_dim=output_channels, mixer_size='mixer_tiny')
        model = MixerGeoPretrained(output_dim=output_channels, checkpoint=sd, mixer_kwargs=mixer_kwargs, freeze_body=freeze)
        model(test_input)
        return model 

    elif model_name == 'SatMAE':
        sd = torch.load(path_model_weights)
        satmae_kwargs = get_core_decoder_kwargs(output_dim=output_channels, core_size='core_nano')
        return satmae_vit_cnn(img_size=96, patch_size=8, in_chans=input_channels,
                              checkpoint=sd, freeze_body=freeze, classifier=False, **satmae_kwargs)

    elif model_name == 'SatMAE_classifier':
        sd = torch.load(path_model_weights)
        satmae_kwargs = get_core_decoder_kwargs(output_dim=output_channels, core_size='core_nano')
        return satmae_vit_cnn(img_size=96, patch_size=8, in_chans=input_channels,
                              checkpoint=sd, freeze_body=freeze, classifier=True, **satmae_kwargs)

    elif model_name == 'prithvi':
        sd = torch.load(path_model_weights, map_location=device)
        prithvi_kwargs = get_core_decoder_kwargs(output_dim=output_channels, core_size='core_nano')
        return prithvi(checkpoint=sd, freeze_body=freeze, **prithvi_kwargs)

    elif model_name == 'prithvi_classifier':
        sd = torch.load(path_model_weights, map_location=device)
        prithvi_kwargs = get_core_decoder_kwargs(output_dim=output_channels, core_size='core_nano')
        return prithvi(checkpoint=sd, freeze_body=freeze, classifier=True, **prithvi_kwargs)

    elif model_name == 'vit_cnn':
        sd = torch.load(path_model_weights, map_location=device)
        vit_kwargs = get_core_decoder_kwargs(output_dim=output_channels, core_size='core_nano')
        return vit_cnn(checkpoint=sd, freeze_body=freeze, **vit_kwargs)

    elif model_name == 'vit_cnn_wSkip':
        sd = torch.load(path_model_weights, map_location=device)
        vit_kwargs = get_core_decoder_kwargs(output_dim=output_channels, core_size='core_nano')
        return vit_cnn_wSkip(checkpoint=sd, freeze_body=freeze, **vit_kwargs)

    elif model_name == 'vit_cnn_classifier':
        sd = torch.load(path_model_weights, map_location=device)
        return vit_cnn_classifier(checkpoint=sd, freeze_body=freeze, output_dim=output_channels)

    elif model_name == 'vit_cnn_gc':
        sd = torch.load(path_model_weights, map_location=device)
        vit_kwargs = get_core_decoder_kwargs(output_dim=output_channels, core_size='core_nano')
        return vit_cnn_gc(checkpoint=sd, freeze_body=freeze, **vit_kwargs)

    elif model_name == 'vit_cnn_gc_wSkip':
        sd = torch.load(path_model_weights, map_location=device)
        vit_kwargs = get_core_decoder_kwargs(output_dim=output_channels, core_size='core_nano')
        return vit_cnn_gc_wSkip(checkpoint=sd, freeze_body=freeze, **vit_kwargs)

    elif model_name == 'vit_cnn_gc_classifier':
        sd = torch.load(path_model_weights, map_location=device)
        return vit_cnn_gc_classifier(checkpoint=sd, freeze_body=freeze, output_dim=output_channels)

    elif model_name == 'seasonal_contrast':
        seco_kwargs = get_core_decoder_kwargs(output_dim=output_channels, core_size='core_nano')
        return seasonal_contrast(checkpoint=path_model_weights, freeze_body=freeze,
                                 **seco_kwargs)

    elif model_name == 'seasonal_contrast_classifier':
        seco_kwargs = get_core_decoder_kwargs(output_dim=output_channels, core_size='core_nano')
        return seasonal_contrast(checkpoint=path_model_weights, freeze_body=freeze, classifier=True,
                                 **seco_kwargs)
    else:
        raise ValueError(f'Unknown model name: {model_name}')

def get_args():
    parser_yaml = argparse.ArgumentParser(description='Experiment TestBed for Phi-Leo Foundation Model Project')
    parser_yaml.add_argument('-r', '--read_yaml', dest='read_yaml', type=str, help='Path to YAML file with parameters', default='default_args.yml')

    parser = argparse.ArgumentParser(description='Experiment TestBed for Phi-Leo Foundation Model Project')
    parser.add_argument('--experiment_name', type=str, default=f'{date.today().strftime("%d%m%Y")}_experiment',
                        help='Experiment folder name')
    parser.add_argument('--model_name', type=str, choices=MODEL_LIST, required=True,
                        help='Select appropriate model')
    parser.add_argument('--lr', type=float, default=0.001, help='Set learning rate')
    parser.add_argument('--batch_size', type=int, default=16, help='Set batch size')
    parser.add_argument('--epochs', type=int, default=250, help='Set training epochs')
    parser.add_argument('--early_stop', type=int, default=50, help='set training loop patience for early stopping')
    parser.add_argument('--lr_scheduler', type=str, default=None,
                        choices=[None, 'reduce_on_plateau', 'cosine_annealing'], help='select learning rate scheduler')
    parser.add_argument('--warmup', action="store_true", help='Enables linear 5 epoch warmup scheduler')
    parser.add_argument('--model_device', default=torch.device('cuda' if torch.cuda.is_available() else 'cpu'),
                        help='select training device')
    parser.add_argument('--generator_device', default=torch.device('cuda' if torch.cuda.is_available() else 'cpu'),
                        help='select training device')
    parser.add_argument('--num_workers', type=int, default=0, help='set number of workers')
    parser.add_argument('--vis_val', action="store_true", help='enable saving of intermediate visualization plots')
    parser.add_argument('--downstream_task', type=str, choices=DOWNSTREAM_LIST, required=True,
                        help='select downstream task')
    parser.add_argument('--input_channels', type=int, required=False, default=10, help='Define Number of input channels')
    parser.add_argument('--input_size', type=int, required=True, default=128, help='Define input size')
    parser.add_argument('--output_channels', type=int, required=True, default=1, help='Define Number of output channels')

    parser.add_argument('--regions', type=list, default=None, help='select regions to be included',
                        choices=[None, 'denmark-1', 'denmark-2', 'east-africa', 'egypt-1', 'eq-guinea', 'europe', 'ghana-1',
                                 'isreal-1', 'isreal-2', 'japan', 'nigeria', 'north-america', 'senegal', 'south-america',
                                 'tanzania-1', 'tanzania-2', 'tanzania-3', 'tanzania-4', 'tanzania-5', 'uganda-1'])
    parser.add_argument('--n_shot', type=int, default=None,
                        help='Loads n-samples of data from specified geographic regions')
    parser.add_argument('--split_ratio', type=float, default=None,
                        help='Loads a percentage of the data from specified geographic regions.')
    parser.add_argument('--augmentations', action="store_true", help='enables augmentations')
    parser.add_argument('--pretrained_model_path', type=str, default=None, help='path to pretrained weights')
    parser.add_argument('--freeze_pretrained', action="store_true", help='freeze pretrained model weights')
    parser.add_argument('--data_path_128_10m', type=str, default='/home/phimultigpu/phileo_NFS/phileo_data/downstream/downstream_dataset_patches_np/')
    parser.add_argument('--data_path_224_10m', type=str, default='/home/phimultigpu/phileo_NFS/phileo_data/downstream/downstream_dataset_patches_np_224/')
    parser.add_argument('--data_path_224_30m', type=str, default='/home/phimultigpu/phileo_NFS/phileo_data/downstream/downstream_dataset_patches_np_HLS/')
    parser.add_argument('--data_path_inference_128', type=str, default='/home/ccollado/2_phileo_fm/inference_folder/')
    parser.add_argument	('--data_path_inference_224', type=str, default='/home/ccollado/2_phileo_fm/inference_folder_224/')
    parser.add_argument('--additional_inference', type=str, default='no', help='run inference only')
    parser.add_argument('--downstream_model_path', type=str, default=None)
    parser.add_argument('--C', type=str, default='/home/phimultigpu/phileo_NFS/phileo_data/experiments')
    parser.add_argument('--data_parallel', type=str, default=None)
    parser.add_argument('--device_ids', type=list, default=[0, 1, 2, 3])
    parser.add_argument('--warmp_steps', type=int, default=5)
    parser.add_argument('--warmup_gamma', type=int, default=10)
    parser.add_argument('--pad_to_10_bands', type=bool, default=True)
    parser.add_argument('--min_lr', type=float, default=1e-6)



    return parser, parser_yaml




def main(experiment_name, downstream_task, model_name, augmentations, batch_size, model_device, generator_device, num_workers, early_stop, 
        epochs, input_channels, output_channels, input_size, lr, lr_scheduler, n_shot, split_ratio, regions, vis_val, warmup, warmp_steps, 
        warmup_gamma, pretrained_model_path, freeze_pretrained, data_path_128_10m, data_path_224_10m, data_path_224_30m, data_path_inference_128, 
        data_path_inference_224, train_mode, downstream_model_path, output_path, data_parallel, 
        device_ids, only_get_datasets, pad_to_10_bands, min_lr):
    """ 
    main script for PhilEO Bench. Used to run model training experiments with randomly initialized and pre-trained models on a number of downstream tasks. 
    The script handles dataset creation (based on data protocol options selected), data preprocessing (based on downstream task & model type) & model, training, validation and testing. 

    Parameters
    ----------
        experiment_name (str): Experiment name
        downstream_task (str): Select downstream task to test, validate and test on. Options: {DOWNSTREAM_LIST}
        model_name (str): Select model. Options:{MODEL_LIST}
        augmentations (bool, optional): Toggle on/off basic data augmentations (Rotation, Mirror, Noise). Defaults to False.
        batch_size (int, optional): Define training batch size. Defaults to 16.
        model_device (_type_, optional): Select model device. Defaults to torch.device('cuda' if torch.cuda.is_available() else 'cpu').
        generator_device (_type_, optional): Select dataloader device. Defaults to torch.device('cuda' if torch.cuda.is_available() else 'cpu').
        num_workers (int, optional): Select number of workers for dataloader. Defaults to 4.
        early_stop (int, optional):Define early stoping patience. Defaults to 25.
        epochs (int, optional): Define number of training epochs. Defaults to 250.
        input_channels (int, optional): Define number of data input channels. Defaults to 10.
        output_channels (int, optional): Define number of model output channels. Defaults to 1.
        input_size (int, optional): Define data input size. Defaults to 128.
        lr (float, optional): Define optimizer learning rate. Defaults to 0.001.
        lr_scheduler (str, optional): Define learning rate scheduler. Options: [None, 'reduce_on_plateau', 'cosine_annealing']. Defaults to None.
        n_shot (int, optional): Define dataset protocol - n samples per region. Defaults to None.
        split_ratio (float, optional): Define dataset protocol - percentage of full dataset. Defaults to 0.1.
        regions (list, optional): Select regions to include in training and test sets. If no regions are defined (None) all avalible regions will be included
                                  Options: [None, 'denmark-1', 'denmark-2', 'east-africa', 'egypt-1', 'eq-guinea', 'europe', 'ghana-1',
                                 'isreal-1', 'isreal-2', 'japan', 'nigeria', 'north-america', 'senegal', 'south-america',
                                 'tanzania-1', 'tanzania-2', 'tanzania-3', 'tanzania-4', 'tanzania-5', 'uganda-1'] Defaults to None.
        vis_val (bool, optional): If set to True data visulisations will be generated at each validation step. Defaults to True.
        warmup (bool, optional): If set to True a linear optimizer warmup phase will occour. Defaults to False.
        warmp_steps (int, optional): Define number of steps for linear warmup phase. Defaults to 5.
        warmup_gamma (int, optional): Define learning rate increase per step in linear warmup phase - new_lr = lr*gamma. Defaults to 10. N.B. initial lr is calulated as follows init_lr = lr/(gamma**warmup_steps)
        pretrained_model_path (str, optional): For pretrained models define the model weights path. Defaults to None.
        freeze_pretrained (bool, optional): If True pretrained encoder weights will be frozen during training. Defaults to None.
        data_path_128_10m (str, optional): Define data path for 128x128 10m resolution dataset. Defaults to None.
        data_path_224_10m (str, optional): Define data path for 224x224 10m resolution dataset. Defaults to None.
        data_path_224_30m (str, optional): Define data path for 224x224 30m resolution dataset. Defaults to None.
        data_path_inference_128 (str, optional): Define data path for inference data of size 128. Defaults to None.
        data_path_inference_224 (str, optional): Define data path for inference data of size 224. Defaults to None.
        train_mode (str, optional): Define if only inference should be run. Options: ['yes', 'no', 'only']. Defaults to None.
        downstream_model_path (str, optional): Define model path for inference. Defaults to None.
        output_path (str, optional): Define folder to save artifacts in. Defaults to None.
        data_parallel (str, optional): If set to True Model training will be parallized on multiple gpus. Defaults to None.
        device_ids (list, optional): Define GPU IDs to use for parallization. Defaults to None.
        only_get_datasets (bool, optional): If set to True only datasets will be created, but no training will occur. Defaults to False.
        pad_to_10_bands (bool, optional): If set to True data will be padded to 10 bands. Defaults to False.
        min_lr (float, optional): Define minimum learning rate for cosine annealing scheduler and warmup. Defaults to 1e-6.
    """

    # -----------------------------------------------------------------------
    # 1. Multi GPU Setup (DDP, DP, or False) -- DDP NOT FULLY IMPLEMENTED FOR DOWNSTREAM
    # -----------------------------------------------------------------------
    if data_parallel == 'DDP':
        world_rank, local_rank, world_size = ddp_setup()
        device = torch.device(f'cuda:{device_ids[local_rank]}' if torch.cuda.is_available() else 'cpu')
        torch.cuda.set_device(device)
        model_device, generator_device = device, 'cpu'
        print(f'Using DDP: rank {world_rank}/{world_size}, device {device}')
    else:
        world_rank, local_rank, world_size = 0, 0, 1
        if model_device == 'cuda':
            model_device = f'cuda:{device_ids[0]}' if device_ids else 'cuda'
        torch.set_default_device(model_device)
        generator_device = model_device
        print(f'Device (not using DDP): {model_device}')

    if torch.cuda.device_count() > 1 and world_rank == 0:
        num_gpus = torch.cuda.device_count() if device_ids is None else len(device_ids)
        print(f"Let's use {num_gpus} GPUs!")


    # -----------------------------------------------------------------------
    # 2. DEFINE THE MODEL
    # -----------------------------------------------------------------------
    
    # LOAD PRETRAINED MODEL
    if pretrained_model_path is not None:
        if world_rank == 0:
            print('model_name: ', model_name)
        assert model_name in (CNN_PRETRAINED_LIST + VIT_CNN_PRETRAINED_LIST), f"Pretrained weights were given but model {model_name} not found in list of pretrained models: {(CNN_PRETRAINED_LIST + VIT_CNN_PRETRAINED_LIST)}"
        assert freeze_pretrained is not None, f"When supplying a pretrained model 'freeze_pretrained' must be either True or False"
        model = get_models_pretrained(model_name, input_channels, output_channels, input_size, path_model_weights=pretrained_model_path, freeze=freeze_pretrained)
        if model_name == 'GeoAware_contrastive_core_nano' or model_name == 'GeoAware_contrastive_core_nano_classifier':
            NAME = model.__class__.__name__ +'_contrastive_frozen' if freeze_pretrained else model.__class__.__name__ +'_contrastive_unfrozen'
        elif model_name == 'GeoAware_mh_pred_core_nano' or model_name == 'GeoAware_mh_pred_core_nano_classifier':
            NAME = model.__class__.__name__ +'_mh_pred_frozen' if freeze_pretrained else model.__class__.__name__ +'_mh_pred_unfrozen'
        else:
            NAME = model.__class__.__name__ + '_frozen' if freeze_pretrained else model.__class__.__name__ + '_unfrozen'
        if world_rank == 0:
            print(f'Loaded pretrained model: {model_name} with {NAME} weights')

    # LOAD RANDOMLY INITIALIZED MODEL
    else:
        if freeze_pretrained:
            if world_rank == 0:
                print(f"Ignoring freeze_pretrained set to {freeze_pretrained} as no pretrained model was supplied")
        model = get_models(model_name, input_channels, output_channels, input_size)
        NAME = model.__class__.__name__
    
    # If want to load weights of full downstream model, not just a feature extractor
    if downstream_model_path:
        print('\n\n------------------------------------------------------------------------')
        print(f'WARNING: IGNORING pretrained_model_path. Inference model path given. Full downstream model will be loaded.')
        print('------------------------------------------------------------------------\n\n')
        
        assert model is not None, "This model implementation requires pretrained weights to be loaded first, even if they will be overwritten"
        
        state_dict = torch.load(downstream_model_path)
        if world_rank == 0:
            print(f'Loading inference model from {downstream_model_path}')

        new_state_dict = OrderedDict()
        
        for key, value in state_dict.items():
            # Remove 'module.' prefix if it exists
            new_key = key.replace("module.", "")
            new_state_dict[new_key] = value

        # Load the modified state dictionary into the model
        model.load_state_dict(new_state_dict, strict=True)

    # Parallelize model (DP or DDP) and print model summary
    if data_parallel == 'DP':
        model = nn.DataParallel(model, device_ids=device_ids).to(model_device)
    elif data_parallel == 'DDP':
        model = nn.SyncBatchNorm.convert_sync_batchnorm(model).to(model_device)
        model = DDP(model, device_ids=[model_device], output_device=model_device)
    
    # Print model summary and module sizes
    if world_rank == 0:
        input_sizes = {
            'SatMAE': (batch_size, input_channels, 96, 96),
            'SatMAE_classifier': (batch_size, input_channels, 96, 96),
            'prithvi': (batch_size, 6, 224, 224),
            'prithvi_classifier': (batch_size, 6, 224, 224),
            'seasonal_contrast': (batch_size, input_channels, 224, 224),
            'resnet_imagenet': (batch_size, input_channels, 224, 224),
            'resnet': (batch_size, input_channels, 224, 224),
            'seasonal_contrast_classifier': (batch_size, input_channels, 224, 224)
        }

        input_size = input_sizes.get(model_name, (batch_size, input_channels, input_size, input_size))
        model_summary = summary(model, input_size=input_size, dtypes=[torch.float32])

        if model_device == 'cpu':
            model.to(model_device)
            print('Model moved back to CPU after summary') # sometimes summary moves model to GPU if available

        valid_modules = ["module", "model", "encoder", "decoder", "module.encoder", "module.decoder", "coreunet"]

        # Filter out invalid ones
        existing_modules = [
            name for name in valid_modules 
            if hasattr(model, name) or (lambda n: hasattr(model, "get_submodule") and hasattr(model, n) and model.get_submodule(n))(name)
        ]
        
        # Print memory usage only for valid modules
        print(module_memory_usage(model))
        print('-------------------')
        for module_name in existing_modules:
            print(module_memory_usage(model, module_name))
            print('-------------------')

    else:
        model_summary = None




    # -----------------------------------------------------------------------
    # 3. Construct output folder
    # -----------------------------------------------------------------------
    current_date = date.today().strftime('%Y%m%d')
    split_string = str(split_ratio) if split_ratio is not None else str(n_shot)
    OUTPUT_FOLDER = os.path.join(
        output_path,
        experiment_name,
        f"{current_date}_{NAME}_{split_string}"
    )

    if world_rank == 0:
        print(f"Output folder: {OUTPUT_FOLDER}")


    # -----------------------------------------------------------------------
    # 4. Load datasets
    # -----------------------------------------------------------------------

    # Validate configuration
    task_output_channels = {
        'lc': 11,
        'lc_classification': 11,
        'roads': 1,
        'building': 1,
        'building_classification': 5,
        'roads_classification': 2,
        'coords': 3
    }
    assert output_channels == task_output_channels[downstream_task], (
        f"{downstream_task} tasks should have {task_output_channels[downstream_task]} output channels"
    )
    assert n_shot is not None or split_ratio is not None, "Please define data partition protocol!"
    assert isinstance(n_shot, int) ^ isinstance(split_ratio, float), "n_shot cannot be used with split_ratio!"

    # Display partition info
    if world_rank == 0:
        print('--------------------------------')
        partition_type = 'n_shot' if n_shot is not None else 'split_ratio'
        partition_value = n_shot if n_shot is not None else split_ratio
        print(f"{partition_type}: {partition_value}")
        print('--------------------------------')

    # Choose dataset path based on model
    if model_name in MODELS_224_r30:
        dataset_name, dataset_folder, data_path_inference = '224_30m', data_path_224_30m, data_path_inference_224
    elif model_name in MODELS_224:
        dataset_name, dataset_folder, data_path_inference = '224_10m', data_path_224_10m, data_path_inference_224
    else:
        dataset_name, dataset_folder, data_path_inference = '128_10m', data_path_128_10m, data_path_inference_128
        
    # Determine if cropping (model requires smaller images), if use by region (prob only relevant to PhilEO-Bench), 
    # and set weights or pos_weight for loss function
    crop_images = True if model_name == 'phileo_precursor' or model_name == 'phileo_precursor_classifier' else False
    by_region = False if downstream_task == 'coords' else True
    pos_weight, weights = None, None


    # Data partition
    if isinstance(n_shot, int):
        if n_shot == 0:
            n_shot = 1
            train_mode = 'inference'
        
        x_train, y_train, x_val, y_val, pos_weight, weights = data_protocol.protocol_fewshot_memmapped(
            folder=dataset_folder,
            dst=None,
            n=n_shot,
            regions=regions,
            y=downstream_task,
            data_selection='create',
            name=dataset_name,
            crop_images=crop_images
        )

    elif isinstance(split_ratio, float):
        x_train, y_train, x_val, y_val = data_protocol.protocol_split(
            dataset_folder,
            split_percentage=split_ratio,
            regions=regions,
            y=downstream_task,
            by_region=by_region
        )

    # Prepare testset and inference set
    x_test, y_test = data_protocol.get_testset(
        folder=dataset_folder,
        y=downstream_task,
        crop_images=crop_images,
        by_region=by_region,
    )
    x_inference, y_inference = data_protocol.get_testset(
        folder=data_path_inference,
        y=downstream_task,
        crop_images=crop_images,
        by_region=by_region
    )

    # Log shapes of first elements in each dataset
    if world_rank == 0:
        print("Dataset protocol:", dataset_name)
        if len(x_train.array_list) > 0:
            print("Training set datapoint shape: X -", x_train.array_list[0].shape)
        else:
            print("Training dataset is empty.")
        if len(x_val.array_list) > 0:
            print("Validation set datapoint shape: X -", x_val.array_list[0].shape)
        else:
            print("Validation dataset is empty.")
        if len(x_test.array_list) > 0:
            print("Test set datapoint shape: X -", x_test.array_list[0].shape)
        else:
            print("Test dataset is empty.")
        if len(x_inference.array_list) > 0:
            print("Inference set datapoint shape: X -", x_inference.array_list[0].shape)
        else:
            print("Inference dataset is empty.")

    # Create dataloaders
    dl_train, dl_test, dl_val, dl_inference = load_data.load_data(
        x_train, y_train,
        x_val, y_val,
        x_test, y_test,
        x_inference, y_inference,
        with_augmentations=augmentations,
        num_workers=num_workers,
        batch_size=batch_size,
        downstream_task=downstream_task,
        model_name=model_name.split('_')[0],
        device=generator_device,
        pad_to_10_bands=pad_to_10_bands,
    )
    
    # Log dataloader sizes and training model
    if world_rank == 0:
        print(f"Length of training dataloader: {len(dl_train)}")
        print(f"Length of validation dataloader: {len(dl_val)}")
        print(f"Length of test dataloader: {len(dl_test)}")
        print(f"Length of inference dataloader: {len(dl_inference)}")
        print(f"Training on: {model_name}")
        print('--' * 10)

    # Optionally return datasets instead of running training
    if only_get_datasets:
        return dl_train, dl_val, dl_test, dl_inference


    # -----------------------------------------------------------------------
    # 5. Initialize the trainer
    # -----------------------------------------------------------------------

    # Get learning rate
    init_lr = lr
    assert (min_lr is None) != (warmup_gamma is None), 'min_lr and warmup_gamma cannot be used together'
    if warmup and warmup_gamma is not None:
        lr = lr / int(( 10 )**(warmp_steps))  # for warmup start


    trainer = get_trainer(
        model_name=model_name,
        downstream_task=downstream_task,
        epochs=epochs,
        lr=lr,
        model=model,
        device=model_device,
        lr_scheduler=lr_scheduler,
        warmup=warmup,
        early_stop=early_stop,
        dl_train=dl_train,
        dl_val=dl_val,
        dl_test=dl_test,
        dl_inference=dl_inference,
        NAME=NAME,
        OUTPUT_FOLDER=OUTPUT_FOLDER,
        vis_val=vis_val,
        warmup_steps=warmp_steps,
        warmup_gamma=warmup_gamma,
        pos_weight=pos_weight,
        weights=weights,
        save_info_vars=(model_summary, n_shot, split_ratio, warmup, init_lr),
        rank=world_rank,
        min_lr=min_lr
    )


    # -----------------------------------------------------------------------
    # 6. Training / testing / inference workflow
    # -----------------------------------------------------------------------

    # import pdb; pdb.set_trace()
    
    if train_mode == 'train_test_inference':
        trainer.train()
        trainer.test()
        trainer.save_info(
            model_summary=model_summary,
            n_shot=n_shot,
            p_split=split_ratio,
            warmup=warmup,
            lr=init_lr
        )
        trainer.inference()

    elif train_mode == 'train_test':
        trainer.train()
        trainer.test()
        print('Saving model summary')
        trainer.save_info(
            model_summary=model_summary,
            n_shot=n_shot,
            p_split=split_ratio,
            warmup=warmup,
            lr=init_lr
        )

    elif train_mode == 'test':
        trainer.test()

    elif train_mode == 'inference':
        trainer.inference()

    elif train_mode == 'train_inference':
        trainer.train()
        trainer.inference()

    else:
        raise ValueError(
            "train_mode should be one of [train_test_inference, train_test, inference, train_inference], "
            f"got {train_mode}"
        )

    # -----------------------------------------------------------------------
    # 7. Finish script. Save parameters to YAML and cleanup if DDP
    # -----------------------------------------------------------------------

    # Save parameters to YAML
    sig = inspect.signature(main)
    input_params = {key: value for key, value in locals().items() if key in sig.parameters}

    yaml_file = f'{experiment_name}_{date.today().strftime("%d%m%Y")}_{NAME}.yaml'
    yaml_file = yaml_file.replace('/', '_')
    params_path = os.path.join(OUTPUT_FOLDER, yaml_file)

    with open(params_path, 'w') as file:
        yaml.dump(input_params, file)

    # Cleanup DDP
    if data_parallel == 'DDP':
        ddp_cleanup()

    if world_rank == 0:
        print(f"See results of experiment in {OUTPUT_FOLDER}")




if __name__ == "__main__":
    
    print('Starting training_script.py')

    pid = os.getpid()
    print(f"Script started with PID: {pid}")

    # 1. Reading YAML file
    parser, parser_yaml = get_args()
    args_yaml, remainder = parser_yaml.parse_known_args()
    
    if args_yaml.read_yaml is not None:
        # print(f"WARNING: overwriting all parameters with defaults stored in {args_yaml.read_yaml}")
        args = read_yaml(args_yaml.read_yaml)
    else:
        args = parser.parse_args()

    # 2. Run main function
    if True:
<<<<<<< HEAD
        # n_shot_list = [0, 50, 100, 500, 1000, 5000]
        n_shot_list = [5000, 1000, 500, 100, 50, 0]
=======
        n_shot_list = [0, 50, 100, 500, 1000, 5000]
>>>>>>> 61da11ed
        for n_shot in n_shot_list:
            args.n_shot = n_shot
            for freeze_pretrained in [True, False]:
            # for freeze_pretrained in [False]:
                args.freeze_pretrained = freeze_pretrained
                if n_shot == 0 and not freeze_pretrained:
                    continue
                # for downstream_task in ['']:
                for downstream_task in ['_classification']:
                # for downstream_task in ['', '_classification']:
                    args.downstream_task = args.downstream_task + downstream_task
                    args.model_name = args.model_name + '_classifier' if 'classification' in args.downstream_task else args.model_name
                
                    print(f"Running experiment with n_shot: {args.n_shot}, freeze_pretrained: {args.freeze_pretrained}, downstream_task: {args.downstream_task}, model_name: {args.model_name}")
                    main(**vars(args))
                    
                    # Remove classification if added
                    args.downstream_task = args.downstream_task.replace('_classification', '')
                    args.model_name = args.model_name.replace('_classifier', '')

    else:
        main(**vars(args))

    print('Finished')<|MERGE_RESOLUTION|>--- conflicted
+++ resolved
@@ -897,12 +897,7 @@
 
     # 2. Run main function
     if True:
-<<<<<<< HEAD
-        # n_shot_list = [0, 50, 100, 500, 1000, 5000]
-        n_shot_list = [5000, 1000, 500, 100, 50, 0]
-=======
         n_shot_list = [0, 50, 100, 500, 1000, 5000]
->>>>>>> 61da11ed
         for n_shot in n_shot_list:
             args.n_shot = n_shot
             for freeze_pretrained in [True, False]:
